/*--------------------------------------------------------------------------------------
 *  Copyright 2025 Glass Devtools, Inc. All rights reserved.
 *  Licensed under the Apache License, Version 2.0. See LICENSE.txt for more information.
 *--------------------------------------------------------------------------------------*/

import { useState, useEffect, useCallback, useRef, Fragment } from 'react'
import { useAccessor, useChatThreadsState, useChatThreadsStreamState, useCommandBarState, useCommandBarURIListener, useSettingsState } from '../util/services.js'
import { usePromise, useRefState } from '../util/helpers.js'
import { isFeatureNameDisabled } from '../../../../common/voidSettingsTypes.js'
import { URI } from '../../../../../../../base/common/uri.js'
import { FileSymlink, LucideIcon, RotateCw, Terminal } from 'lucide-react'
import { Check, X, Square, Copy, Play, } from 'lucide-react'
import { getBasename, ListableToolItem, voidOpenFileFn, ToolChildrenWrapper } from '../sidebar-tsx/SidebarChat.js'
import { PlacesType, VariantType } from 'react-tooltip'

enum CopyButtonText {
	Idle = 'Copy',
	Copied = 'Copied!',
	Error = 'Could not copy',
}


type IconButtonProps = {
	Icon: LucideIcon
}

export const IconShell1 = ({ onClick, Icon, disabled, className, ...props }: IconButtonProps & React.ButtonHTMLAttributes<HTMLButtonElement>) => {

	return <button
		disabled={disabled}
		onClick={(e) => {
			e.preventDefault();
			e.stopPropagation();
			onClick?.(e);
		}}
		// border border-void-border-1 rounded
		className={`
		size-[18px]
		p-[2px]
		flex items-center justify-center
		text-sm text-void-fg-3
		hover:brightness-110
		disabled:opacity-50 disabled:cursor-not-allowed
		${className}
        `}
		{...props}
	>
		<Icon />
	</button>
}


// export const IconShell2 = ({ onClick, title, Icon, disabled, className }: IconButtonProps) => (
// 	<button
// 		title={title}
// 		disabled={disabled}
// 		onClick={onClick}
// 		className={`
//             size-[24px]
//             flex items-center justify-center
//             text-sm
//             hover:opacity-80
//             disabled:opacity-50 disabled:cursor-not-allowed
//             ${className}
//         `}
// 	>
// 		<Icon size={16} />
// 	</button>
// )

const COPY_FEEDBACK_TIMEOUT = 1500 // amount of time to say 'Copied!'

export const CopyButton = ({ codeStr, toolTipName }: { codeStr: string | (() => Promise<string> | string), toolTipName: string }) => {
	const accessor = useAccessor()

	const metricsService = accessor.get('IMetricsService')
	const clipboardService = accessor.get('IClipboardService')
	const [copyButtonText, setCopyButtonText] = useState(CopyButtonText.Idle)

	useEffect(() => {
		if (copyButtonText === CopyButtonText.Idle) return
		setTimeout(() => {
			setCopyButtonText(CopyButtonText.Idle)
		}, COPY_FEEDBACK_TIMEOUT)
	}, [copyButtonText])

	const onCopy = useCallback(async () => {
		clipboardService.writeText(typeof codeStr === 'string' ? codeStr : await codeStr())
			.then(() => { setCopyButtonText(CopyButtonText.Copied) })
			.catch(() => { setCopyButtonText(CopyButtonText.Error) })
		metricsService.capture('Copy Code', { length: codeStr.length }) // capture the length only
	}, [metricsService, clipboardService, codeStr, setCopyButtonText])

	return <IconShell1
		Icon={copyButtonText === CopyButtonText.Copied ? Check : copyButtonText === CopyButtonText.Error ? X : Copy}
		onClick={onCopy}
		{...tooltipPropsForApplyBlock({ tooltipName: toolTipName })}
	/>
}




export const JumpToFileButton = ({ uri, ...props }: { uri: URI | 'current' } & React.ButtonHTMLAttributes<HTMLButtonElement>) => {
	const accessor = useAccessor()
	const commandService = accessor.get('ICommandService')

	const jumpToFileButton = uri !== 'current' && (
		<IconShell1
			Icon={FileSymlink}
			onClick={() => {
				voidOpenFileFn(uri, accessor)
			}}
			{...tooltipPropsForApplyBlock({ tooltipName: 'Go to file' })}
			{...props}
		/>
	)
	return jumpToFileButton
}



export const JumpToTerminalButton = ({ onClick }: { onClick: () => void }) => {
	return (
		<IconShell1
			Icon={Terminal}
			onClick={onClick}
		/>
	)
}


// state persisted for duration of react only
// TODO change this to use type `ChatThreads.applyBoxState[applyBoxId]`
const _applyingURIOfApplyBoxIdRef: { current: { [applyBoxId: string]: URI | undefined } } = { current: {} }

const getUriBeingApplied = (applyBoxId: string) => {
	return _applyingURIOfApplyBoxIdRef.current[applyBoxId] ?? null
}


export const useApplyStreamState = ({ applyBoxId }: { applyBoxId: string }) => {
	const accessor = useAccessor()
	const voidCommandBarService = accessor.get('IVoidCommandBarService')

	const getStreamState = useCallback(() => {
		const uri = getUriBeingApplied(applyBoxId)
		if (!uri) return 'idle-no-changes'
		return voidCommandBarService.getStreamState(uri)
	}, [voidCommandBarService, applyBoxId])


	const [currStreamStateRef, setStreamState] = useRefState(getStreamState())

	const setApplying = useCallback((uri: URI | undefined) => {
		_applyingURIOfApplyBoxIdRef.current[applyBoxId] = uri ?? undefined
		setStreamState(getStreamState())
	}, [setStreamState, getStreamState, applyBoxId])

	// listen for stream updates on this box
	useCommandBarURIListener(useCallback((uri_) => {
		const uri = getUriBeingApplied(applyBoxId)
		if (uri?.fsPath === uri_.fsPath) {
			setStreamState(getStreamState())
		}
	}, [setStreamState, applyBoxId, getStreamState]))


	return { currStreamStateRef, setApplying }
}


type IndicatorColor = 'green' | 'orange' | 'dark' | 'yellow' | null
export const StatusIndicator = ({ indicatorColor, title, className, ...props }: { indicatorColor: IndicatorColor, title?: React.ReactNode, className?: string } & React.HTMLAttributes<HTMLDivElement>) => {
	return (
		<div className={`flex flex-row text-void-fg-3 text-xs items-center gap-1.5 ${className}`} {...props}>
			{title && <span className='opacity-80'>{title}</span>}
			<div
				className={` size-1.5 rounded-full border
					${indicatorColor === 'dark' ? 'bg-[rgba(0,0,0,0)] border-void-border-1' :
						indicatorColor === 'orange' ? 'bg-orange-500 border-orange-500 shadow-[0_0_4px_0px_rgba(234,88,12,0.6)]' :
							indicatorColor === 'green' ? 'bg-green-500 border-green-500 shadow-[0_0_4px_0px_rgba(22,163,74,0.6)]' :
								indicatorColor === 'yellow' ? 'bg-yellow-500 border-yellow-500 shadow-[0_0_4px_0px_rgba(22,163,74,0.6)]' :
									'bg-void-border-1 border-void-border-1'
					}
				`}
			/>
		</div>
	);
};

const tooltipPropsForApplyBlock = ({ tooltipName, color = undefined, position = 'top', offset = undefined }: { tooltipName: string, color?: IndicatorColor, position?: PlacesType, offset?: number }) => ({
	'data-tooltip-id': color === 'orange' ? `void-tooltip-orange` : color === 'green' ? 'void-tooltip-green' : 'void-tooltip',
	'data-tooltip-place': position as PlacesType,
	'data-tooltip-content': `${tooltipName}`,
	'data-tooltip-offset': offset,
})

export const useEditToolStreamState = ({ applyBoxId, uri }: { applyBoxId: string, uri: URI }) => {
	const accessor = useAccessor()
	const voidCommandBarService = accessor.get('IVoidCommandBarService')
	const [streamState, setStreamState] = useState(voidCommandBarService.getStreamState(uri))
	// listen for stream updates on this box
	useCommandBarURIListener(useCallback((uri_) => {
		const shouldUpdate = uri.fsPath === uri_.fsPath
		if (shouldUpdate) { setStreamState(voidCommandBarService.getStreamState(uri)) }
	}, [voidCommandBarService, applyBoxId, uri]))

	return { streamState, }
}

export const StatusIndicatorForApplyButton = ({ applyBoxId, uri }: { applyBoxId: string, uri: URI | 'current' } & React.HTMLAttributes<HTMLDivElement>) => {

	const { currStreamStateRef } = useApplyStreamState({ applyBoxId })
	const currStreamState = currStreamStateRef.current


	const color = (
		currStreamState === 'idle-no-changes' ? 'dark' :
			currStreamState === 'streaming' ? 'orange' :
				currStreamState === 'idle-has-changes' ? 'green' :
					null
	)

	const tooltipName = (
		currStreamState === 'idle-no-changes' ? 'Done' :
			currStreamState === 'streaming' ? 'Applying' :
				currStreamState === 'idle-has-changes' ? 'Done' : // also 'Done'? 'Applied' looked bad
					''
	)

	const statusIndicatorHTML = <StatusIndicator
		key={currStreamState}
		className='mx-2'
		indicatorColor={color}
		{...tooltipPropsForApplyBlock({ tooltipName, color, position: 'top', offset: 12 })}
	/>
	return statusIndicatorHTML
}


export const ApplyButtonsHTML = ({
	codeStr,
	applyBoxId,
	uri,
}: {
	codeStr: string,
	applyBoxId: string,
} & ({
	uri: URI | 'current';
})
) => {
	const accessor = useAccessor()
	const editCodeService = accessor.get('IEditCodeService')
	const metricsService = accessor.get('IMetricsService')

	const settingsState = useSettingsState()
	const isDisabled = !!isFeatureNameDisabled('Apply', settingsState) || !applyBoxId

	const { currStreamStateRef, setApplying } = useApplyStreamState({ applyBoxId })


	const onClickSubmit = useCallback(async () => {
		if (currStreamStateRef.current === 'streaming') return

		await editCodeService.callBeforeApplyOrEdit(uri)

		const [newApplyingUri, applyDonePromise] = editCodeService.startApplying({
			from: 'ClickApply',
			applyStr: codeStr,
			uri: uri,
			startBehavior: 'reject-conflicts',
		}) ?? []
		console.log('setting!!!', newApplyingUri)
		setApplying(newApplyingUri)

<<<<<<< HEAD
		if (!applyDonePromise) {
			notificationService.info(`Void Error: We couldn't run Apply here. ${uri === 'current' ? 'This Apply block wants to run on the current file, but you might not have a file open.' : `This Apply block wants to run on ${uri.fsPath}, but it might not exist.`}`)
		}

=======
>>>>>>> 57b0505a
		// catch any errors by interrupting the stream
		applyDonePromise?.catch(e => {
			const uri = getUriBeingApplied(applyBoxId)
			if (uri) editCodeService.interruptURIStreaming({ uri: uri })
		})
		metricsService.capture('Apply Code', { length: codeStr.length }) // capture the length only

	}, [setApplying, currStreamStateRef, editCodeService, codeStr, uri, applyBoxId, metricsService])


	const onClickStop = useCallback(() => {
		if (currStreamStateRef.current !== 'streaming') return
		const uri = getUriBeingApplied(applyBoxId)
		if (!uri) return

		editCodeService.interruptURIStreaming({ uri })
		metricsService.capture('Stop Apply', {})
	}, [currStreamStateRef, applyBoxId, editCodeService, metricsService])

	const onAccept = useCallback(() => {
		const uri = getUriBeingApplied(applyBoxId)
		if (uri) editCodeService.acceptOrRejectAllDiffAreas({ uri: uri, behavior: 'accept', removeCtrlKs: false })
	}, [uri, applyBoxId, editCodeService])

	const onReject = useCallback(() => {
		const uri = getUriBeingApplied(applyBoxId)
		if (uri) editCodeService.acceptOrRejectAllDiffAreas({ uri: uri, behavior: 'reject', removeCtrlKs: false })
	}, [uri, applyBoxId, editCodeService])


	const currStreamState = currStreamStateRef.current
	console.log('currStreamState...', currStreamState)

	if (currStreamState === 'streaming') {
		return <IconShell1
			Icon={Square}
			onClick={onClickStop}
			{...tooltipPropsForApplyBlock({ tooltipName: 'Stop' })}
		/>
	}

	if (isDisabled) {
		return null
	}


	if (currStreamState === 'idle-no-changes') {
		return <IconShell1
			Icon={Play}
			onClick={onClickSubmit}
			{...tooltipPropsForApplyBlock({ tooltipName: 'Apply' })}
		/>
	}

	if (currStreamState === 'idle-has-changes') {
		return <Fragment>
			<IconShell1
				Icon={X}
				onClick={onReject}
				{...tooltipPropsForApplyBlock({ tooltipName: 'Remove' })}
			/>
			<IconShell1
				Icon={Check}
				onClick={onAccept}
				{...tooltipPropsForApplyBlock({ tooltipName: 'Keep' })}
			/>
		</Fragment>
	}
}





export const EditToolAcceptRejectButtonsHTML = ({
	codeStr,
	applyBoxId,
	uri,
	type,
	threadId,
}: {
	codeStr: string,
	applyBoxId: string,
} & ({
	uri: URI,
	type: 'edit_file' | 'rewrite_file',
	threadId: string,
})
) => {
	const accessor = useAccessor()
	const editCodeService = accessor.get('IEditCodeService')
	const metricsService = accessor.get('IMetricsService')

	const { streamState } = useEditToolStreamState({ applyBoxId, uri })
	const settingsState = useSettingsState()

	const chatThreadsStreamState = useChatThreadsStreamState(threadId)
	const isRunning = chatThreadsStreamState?.isRunning

	const isDisabled = !!isFeatureNameDisabled('Chat', settingsState) || !applyBoxId

	const onAccept = useCallback(() => {
		editCodeService.acceptOrRejectAllDiffAreas({ uri, behavior: 'accept', removeCtrlKs: false })
	}, [uri, applyBoxId, editCodeService])

	const onReject = useCallback(() => {
		editCodeService.acceptOrRejectAllDiffAreas({ uri, behavior: 'reject', removeCtrlKs: false })
	}, [uri, applyBoxId, editCodeService])

	if (isDisabled) return null

	if (streamState === 'idle-no-changes') {
		return null
	}

	if (streamState === 'idle-has-changes') {
		if (isRunning === 'LLM' || isRunning === 'tool') return null

		return <>
			<IconShell1
				Icon={X}
				onClick={onReject}
				{...tooltipPropsForApplyBlock({ tooltipName: 'Remove' })}
			/>
			<IconShell1
				Icon={Check}
				onClick={onAccept}
				{...tooltipPropsForApplyBlock({ tooltipName: 'Keep' })}
			/>
		</>
	}

}

export const BlockCodeApplyWrapper = ({
	children,
	codeStr,
	applyBoxId,
	language,
	canApply,
	uri,
}: {
	codeStr: string;
	children: React.ReactNode;
	applyBoxId: string;
	canApply: boolean;
	language: string;
	uri: URI | 'current',
}) => {
	const accessor = useAccessor()
	const commandService = accessor.get('ICommandService')
	const { currStreamStateRef } = useApplyStreamState({ applyBoxId })
	const currStreamState = currStreamStateRef.current


	const name = uri !== 'current' ?
		<ListableToolItem
			name={<span className='not-italic'>{getBasename(uri.fsPath)}</span>}
			isSmall={true}
			showDot={false}
			onClick={() => { voidOpenFileFn(uri, accessor) }}
		/>
		: <span>{language}</span>


	return <div className='border border-void-border-3 rounded overflow-hidden bg-void-bg-3 my-1'>
		{/* header */}
		<div className=" select-none flex justify-between items-center py-1 px-2 border-b border-void-border-3 cursor-default">
			<div className="flex items-center">
				<StatusIndicatorForApplyButton uri={uri} applyBoxId={applyBoxId} />
				<span className="text-[13px] font-light text-void-fg-3">
					{name}
				</span>
			</div>
			<div className={`${canApply ? '' : 'hidden'} flex items-center gap-1`}>
				<JumpToFileButton uri={uri} />
				{currStreamState === 'idle-no-changes' && <CopyButton codeStr={codeStr} toolTipName='Copy' />}
				<ApplyButtonsHTML uri={uri} applyBoxId={applyBoxId} codeStr={codeStr} />
			</div>
		</div>

		{/* contents */}
		<ToolChildrenWrapper>
			{children}
		</ToolChildrenWrapper>
	</div>

}<|MERGE_RESOLUTION|>--- conflicted
+++ resolved
@@ -253,6 +253,7 @@
 	const accessor = useAccessor()
 	const editCodeService = accessor.get('IEditCodeService')
 	const metricsService = accessor.get('IMetricsService')
+	const notificationService = accessor.get('INotificationService')
 
 	const settingsState = useSettingsState()
 	const isDisabled = !!isFeatureNameDisabled('Apply', settingsState) || !applyBoxId
@@ -271,20 +272,18 @@
 			uri: uri,
 			startBehavior: 'reject-conflicts',
 		}) ?? []
-		console.log('setting!!!', newApplyingUri)
 		setApplying(newApplyingUri)
 
-<<<<<<< HEAD
 		if (!applyDonePromise) {
 			notificationService.info(`Void Error: We couldn't run Apply here. ${uri === 'current' ? 'This Apply block wants to run on the current file, but you might not have a file open.' : `This Apply block wants to run on ${uri.fsPath}, but it might not exist.`}`)
 		}
 
-=======
->>>>>>> 57b0505a
 		// catch any errors by interrupting the stream
 		applyDonePromise?.catch(e => {
 			const uri = getUriBeingApplied(applyBoxId)
 			if (uri) editCodeService.interruptURIStreaming({ uri: uri })
+			notificationService.info(`Void Error: There was a problem running Apply: ${e}.`)
+
 		})
 		metricsService.capture('Apply Code', { length: codeStr.length }) // capture the length only
 
