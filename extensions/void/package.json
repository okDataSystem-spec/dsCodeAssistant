--- conflicted
+++ resolved
@@ -19,11 +19,7 @@
         "void.whichApi": {
           "type": "string",
           "default": "anthropic",
-<<<<<<< HEAD
           "description": "Choose an API provider",
-=======
-          "description": "Choose a model to use",
->>>>>>> 6dac9626
           "enum": [
             "anthropic",
             "openai",
