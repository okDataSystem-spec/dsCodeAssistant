{
  "permissions": {
    "allow": [
      "Bash(Remove-Item -Recurse -Force node_modules)",
      "Bash(npm uninstall:*)",
      "Bash(npm install:*)",
      "Bash(git add:*)",
      "Bash(git clean:*)",
      "Bash(mkdir:*)",
      "Bash(copy \".build\\electron\\Void.exe\" \".build\\electron\\OKDS-AI-Assistant.exe\")",
      "Bash(cp:*)",
      "Bash(npm run buildreact:*)",
      "Bash(.scriptscode.bat --user-data-dir=%TEMP%okds-test --extensions-dir=%TEMP%okds-ext)",
      "Bash(cmd /c:*)",
      "Bash(python:*)",
      "Bash(powershell:*)",
      "Bash(npm run compile:*)",
      "Bash(del buildnul)",
      "Bash(Remove-Item -Force \"build\\nul\" -ErrorAction SilentlyContinue)",
      "Bash(rm:*)",
<<<<<<< HEAD
      "Bash(find:*)",
      "Bash(grep:*)",
      "WebFetch(domain:docs.dify.ai)"
=======
      "Bash(\"C:\\Program Files (x86)\\Inno Setup 6\\ISCC.exe\" okds-installer.iss)",
      "Bash(.OKDS-AI-Assistant.exe)",
      "Bash(.scriptscode.bat)",
      "Bash(npx electron-builder:*)",
      "Bash(npm ls:*)",
      "Bash(npm rebuild:*)",
      "Bash(npm run watch-extensions:*)",
      "Bash(taskkill:*)",
      "Bash(Remove-Item -Recurse -Force node_modules@parcel -ErrorAction SilentlyContinue)",
      "Bash(node:*)",
      "Bash(Copy-Item \"C:\\dsCodeAssistant\\src\\vs\\workbench\\contrib\\void\\browser\\react\\src\\void-onboarding\\VoidOnboarding.tsx.backup\" \"C:\\dsCodeAssistant\\src\\vs\\workbench\\contrib\\void\\browser\\react\\src\\void-onboarding\\VoidOnboarding.tsx\" -Force)",
      "Bash(dir:*)",
      "Bash(git checkout:*)"
>>>>>>> 90cc62f4
    ],
    "deny": []
  }
}<|MERGE_RESOLUTION|>--- conflicted
+++ resolved
@@ -18,11 +18,9 @@
       "Bash(del buildnul)",
       "Bash(Remove-Item -Force \"build\\nul\" -ErrorAction SilentlyContinue)",
       "Bash(rm:*)",
-<<<<<<< HEAD
       "Bash(find:*)",
       "Bash(grep:*)",
       "WebFetch(domain:docs.dify.ai)"
-=======
       "Bash(\"C:\\Program Files (x86)\\Inno Setup 6\\ISCC.exe\" okds-installer.iss)",
       "Bash(.OKDS-AI-Assistant.exe)",
       "Bash(.scriptscode.bat)",
@@ -36,7 +34,6 @@
       "Bash(Copy-Item \"C:\\dsCodeAssistant\\src\\vs\\workbench\\contrib\\void\\browser\\react\\src\\void-onboarding\\VoidOnboarding.tsx.backup\" \"C:\\dsCodeAssistant\\src\\vs\\workbench\\contrib\\void\\browser\\react\\src\\void-onboarding\\VoidOnboarding.tsx\" -Force)",
       "Bash(dir:*)",
       "Bash(git checkout:*)"
->>>>>>> 90cc62f4
     ],
     "deny": []
   }
